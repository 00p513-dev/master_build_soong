--- conflicted
+++ resolved
@@ -187,7 +187,6 @@
 	c.run(buildCtx, config, args, logsDir)
 }
 
-<<<<<<< HEAD
 func fixBadDanglingLink(ctx build.Context, name string) {
 	_, err := os.Lstat(name)
 	if err != nil {
@@ -202,10 +201,7 @@
 	}
 }
 
-func dumpVar(ctx build.Context, config build.Config, args []string) {
-=======
 func dumpVar(ctx build.Context, config build.Config, args []string, _ string) {
->>>>>>> a3898089
 	flags := flag.NewFlagSet("dumpvar", flag.ExitOnError)
 	flags.Usage = func() {
 		fmt.Fprintf(os.Stderr, "usage: %s --dumpvar-mode [--abs] <VAR>\n\n", os.Args[0])
